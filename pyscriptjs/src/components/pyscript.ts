import {EditorState, EditorView, basicSetup} from "@codemirror/basic-setup"
import { python } from "@codemirror/lang-python"
// @ts-ignore
import { StateCommand } from '@codemirror/state';
import { keymap, ViewUpdate } from "@codemirror/view";
import { defaultKeymap } from "@codemirror/commands";
import { oneDarkTheme } from "@codemirror/theme-one-dark";

import { pyodideLoaded, loadedEnvironments, componentDetailsNavOpen, currentComponentDetails, mode, addToScriptsQueue, addInitializer, addPostInitializer } from '../stores';
import { addClasses } from '../utils';

// Premise used to connect to the first available pyodide interpreter
let pyodideReadyPromise;
let environments;
let currentMode;
let handlersCollected = false;

pyodideLoaded.subscribe(value => {
  pyodideReadyPromise = value;
});
loadedEnvironments.subscribe(value => {
    environments = value;
});

let propertiesNavOpen;
componentDetailsNavOpen.subscribe(value => {
  propertiesNavOpen = value;
});

mode.subscribe(value => {
  currentMode = value;
});

function createCmdHandler(el){
    // Creates a codemirror cmd handler that calls the el.evaluate when an event
    // triggers that specific cmd
    const toggleCheckbox:StateCommand = ({ state, dispatch }) => {
        return el.evaluate(state)
      }
    return toggleCheckbox
}

function htmlDecode(input) {
  var doc = new DOMParser().parseFromString(input, "text/html");
  return doc.documentElement.textContent;
}

// TODO: use type declaractions
type PyodideInterface = {
  registerJsModule(name: string, module: object): void
}

class Script {
  source: string;
  state: string;
  target: string;
 
  constructor(source: string, target: string) {
    this.target = target;
    this.source = source;
    this.state = 'waiting';
  }
 
  async evaluate() {
    console.log('evaluate');
      let pyodide = await pyodideReadyPromise;
      // debugger
      try {
        // @ts-ignore
        // let source = this.editor.state.doc.toString();
        let output;
        if (this.source.includes("asyncio")){
          output = await pyodide.runPythonAsync(this.source);
        }else{
          output = pyodide.runPython(this.source);
        }

        if (this.target){
          // this.editorOut.innerHTML = s;
        }
        // if (output !== undefined){
        //   this.addToOutput(output);
        // }

        
    } catch (err) {
        console.log("OOOPS, this happened: " + err);
          // this.addToOutput(err);
      }
  }
}

export class PyScript extends HTMLElement {
    shadow: ShadowRoot;
    wrapper: HTMLElement;
    editor: EditorView;
    editorNode: HTMLElement;
    code: string;
    cm: any;
    btnConfig: HTMLElement;
    btnRun: HTMLElement;
    editorOut: HTMLElement; //HTMLTextAreaElement;
    source: string;
    // editorState: EditorState;
  
    constructor() {
        super();
  
        // attach shadow so we can preserve the element original innerHtml content
        this.shadow = this.attachShadow({ mode: 'open'});
  
        this.wrapper = document.createElement('slot');
  
        // add an extra div where we can attach the codemirror editor
        this.editorNode = document.createElement('div');
        addClasses(this.editorNode, ["editor-box"])
        this.shadow.appendChild(this.wrapper);
      }

    connectedCallback() {
        this.code = this.innerHTML;
        this.innerHTML = '';
        let startState = EditorState.create({
          doc: this.code,
          extensions: [
              keymap.of([
                    ...defaultKeymap,
                    { key: "Ctrl-Enter", run: createCmdHandler(this) },
                    { key: "Shift-Enter", run: createCmdHandler(this) }
              ]),
              oneDarkTheme,
              python(),
              // Event listener function that is called every time an user types something on this editor
            //   EditorView.updateListener.of((v:ViewUpdate) => {
            //     if (v.docChanged) {
            //       console.log(v.changes);

            //     }
            // })
          ]
      })
  
      this.editor = new EditorView({
          state: startState,
          parent: this.editorNode
      })
  
      let mainDiv = document.createElement('div');
      addClasses(mainDiv, ["parentBox", "flex", "flex-col", "border-4", "border-dashed", "border-gray-200", "rounded-lg"])
      // add Editor to main PyScript div
  
      // Butons DIV
      var eDiv = document.createElement('div');
      addClasses(eDiv, "buttons-box relative top-0 right-0 flex flex-row-reverse space-x-reverse space-x-4 font-mono text-white text-sm font-bold leading-6 dev-buttons-group".split(" "))
      eDiv.setAttribute("role", "group");
  
      // Play Button
      this.btnRun = document.createElement('button');
      this.btnRun.innerHTML = '<svg id="" class="svelte-fa svelte-ps5qeg" style="height:1em;vertical-align:-.125em;transform-origin:center;overflow:visible" viewBox="0 0 384 512" aria-hidden="true" role="img" xmlns="http://www.w3.org/2000/svg"><g transform="translate(192 256)" transform-origin="96 0"><g transform="translate(0,0) scale(1,1)"><path d="M361 215C375.3 223.8 384 239.3 384 256C384 272.7 375.3 288.2 361 296.1L73.03 472.1C58.21 482 39.66 482.4 24.52 473.9C9.377 465.4 0 449.4 0 432V80C0 62.64 9.377 46.63 24.52 38.13C39.66 29.64 58.21 29.99 73.03 39.04L361 215z" fill="currentColor" transform="translate(-192 -256)"></path></g></g></svg>';
      let buttonClasses = ["mr-2", "block", "py-2", "px-4", "rounded-full"];
      addClasses(this.btnRun, buttonClasses);
      addClasses(this.btnRun, ["bg-green-500"])
      eDiv.appendChild(this.btnRun);

      this.btnRun.onclick = wrap(this);
  
      function wrap(el: any){
        async function evaluatePython() {
            el.evaluate()
        }
        return evaluatePython;
      }
  
      // Settings button
      this.btnConfig = document.createElement('button');
      this.btnConfig.innerHTML = '<svg id="" class="svelte-fa svelte-ps5qeg" style="height:1em;vertical-align:-.125em;transform-origin:center;overflow:visible" viewBox="0 0 512 512" aria-hidden="true" role="img" xmlns="http://www.w3.org/2000/svg"><g transform="translate(256 256)" transform-origin="128 0"><g transform="translate(0,0) scale(1,1)"><path d="M495.9 166.6C499.2 175.2 496.4 184.9 489.6 191.2L446.3 230.6C447.4 238.9 448 247.4 448 256C448 264.6 447.4 273.1 446.3 281.4L489.6 320.8C496.4 327.1 499.2 336.8 495.9 345.4C491.5 357.3 486.2 368.8 480.2 379.7L475.5 387.8C468.9 398.8 461.5 409.2 453.4 419.1C447.4 426.2 437.7 428.7 428.9 425.9L373.2 408.1C359.8 418.4 344.1 427 329.2 433.6L316.7 490.7C314.7 499.7 307.7 506.1 298.5 508.5C284.7 510.8 270.5 512 255.1 512C241.5 512 227.3 510.8 213.5 508.5C204.3 506.1 197.3 499.7 195.3 490.7L182.8 433.6C167 427 152.2 418.4 138.8 408.1L83.14 425.9C74.3 428.7 64.55 426.2 58.63 419.1C50.52 409.2 43.12 398.8 36.52 387.8L31.84 379.7C25.77 368.8 20.49 357.3 16.06 345.4C12.82 336.8 15.55 327.1 22.41 320.8L65.67 281.4C64.57 273.1 64 264.6 64 256C64 247.4 64.57 238.9 65.67 230.6L22.41 191.2C15.55 184.9 12.82 175.3 16.06 166.6C20.49 154.7 25.78 143.2 31.84 132.3L36.51 124.2C43.12 113.2 50.52 102.8 58.63 92.95C64.55 85.8 74.3 83.32 83.14 86.14L138.8 103.9C152.2 93.56 167 84.96 182.8 78.43L195.3 21.33C197.3 12.25 204.3 5.04 213.5 3.51C227.3 1.201 241.5 0 256 0C270.5 0 284.7 1.201 298.5 3.51C307.7 5.04 314.7 12.25 316.7 21.33L329.2 78.43C344.1 84.96 359.8 93.56 373.2 103.9L428.9 86.14C437.7 83.32 447.4 85.8 453.4 92.95C461.5 102.8 468.9 113.2 475.5 124.2L480.2 132.3C486.2 143.2 491.5 154.7 495.9 166.6V166.6zM256 336C300.2 336 336 300.2 336 255.1C336 211.8 300.2 175.1 256 175.1C211.8 175.1 176 211.8 176 255.1C176 300.2 211.8 336 256 336z" fill="currentColor" transform="translate(-256 -256)"></path></g></g></svg>';
      this.btnConfig.onclick = function toggleNavBar(evt){
        console.log('clicked');
        componentDetailsNavOpen.set(!propertiesNavOpen);

        currentComponentDetails.set([
          {key: "auto-generate",  value: true},
          {key:"target", value: "default"},
          {key: "source", value: "self"}
        ])
      }

      addClasses(this.btnConfig, buttonClasses);
      addClasses(this.btnConfig, ["bg-blue-500"])
      eDiv.appendChild(this.btnConfig);

      mainDiv.appendChild(eDiv);
      mainDiv.appendChild(this.editorNode);

      if (this.hasAttribute('target')) {
        this.editorOut = document.getElementById(this.getAttribute('target'));
      }else{
        // Editor Output Div
        this.editorOut = document.createElement('div');
        this.editorOut.classList.add("output");
        this.editorOut.hidden = true;

        // add the output div id there's not target
        mainDiv.appendChild(this.editorOut);
      }

      if (currentMode=="edit"){
        this.appendChild(mainDiv);
      }else{
        addToScriptsQueue(this);
      }

      console.log('connected');

      if (this.hasAttribute('src')) {
        this.source = this.getAttribute('src');
      }
    }

    addToOutput(s: string) {
        this.editorOut.innerHTML = s;
        this.editorOut.hidden = false;
      }

    async loadFromFile(s: string){
      let pyodide = await pyodideReadyPromise;
      let response = await fetch(s);
      this.code = await response.text();

      await pyodide.runPythonAsync(this.code);
      await pyodide.runPythonAsync(`
          from pyodide.http import pyfetch
          from pyodide import eval_code
          response = await pyfetch("`+s+`")
          content = await response.bytes()

          with open("todo.py", "wb") as f:
              print(content)
              f.write(content)
              print("done writing")
      `)
      // let pkg = pyodide.pyimport("todo");
      // pyodide.runPython(`
      //     import todo
      // `)
      // pkg.do_something();
    }

    protected async _register_esm(pyodide: PyodideInterface): Promise<void> {
      const imports: {[key: string]: unknown} = {}

      for (const node of document.querySelectorAll("script[type='importmap']")) {
        const importmap = (() => {
          try {
            return JSON.parse(node.textContent)
          } catch {
            return null
          }
        })()

        if (importmap?.imports == null)
          continue

        for (const [name, url] of Object.entries(importmap.imports)) {
          if (typeof name != "string" || typeof url != "string")
            continue

          try {
            // XXX: pyodide doesn't like Module(), failing with
            // "can't read 'name' of undefined" at import time
            imports[name] = {...await import(url)}
          } catch {
            console.error(`failed to fetch '${url}' for '${name}'`)
          }
        }
      }

      pyodide.registerJsModule("esm", imports)
    }

    async evaluate(): Promise<void> {
        console.log('evaluate');

        if (this.source){
          this.loadFromFile(this.source)
        }else{
          const pyodide = await pyodideReadyPromise;
          await this._register_esm(pyodide)
          // debugger
          try {
<<<<<<< HEAD
            function ltrim(code: string): string {
              const lines = code.split("\n")
              if (lines.length == 0)
                return code

              const lengths = lines
                .filter((line) => line.trim().length != 0)
                .map((line) => {
                  const [prefix] = line.match(/^\s*/)
                  return prefix.length
                })

              const k = Math.min(...lengths)

              if (k != 0)
                return lines.map((line) => line.substring(k)).join("\n")
              else
                return code
=======
            // @ts-ignore
            const source = htmlDecode(this.editor.state.doc.toString());
            let output;
            if (source.includes("asyncio")){
              output = await pyodide.runPythonAsync(source);
            }else{
              output = pyodide.runPython(source);
>>>>>>> e19b95d3
            }

            const str = this.editor.state.doc.toString()
            const source = htmlDecode(ltrim(str))

            let output
            if (source.includes("asyncio"))
              output = await pyodide.runPythonAsync(source)
            else
              output = pyodide.runPython(source)

            if (output !== undefined) {
              this.addToOutput(output)
            }

            if (this.hasAttribute('auto-generate') && this.parentElement.lastChild === this) {
                const newPyscript = document.createElement("py-script");
                newPyscript.setAttribute('auto-generate', null);
                this.parentElement.appendChild(newPyscript);
            }
        } catch (err) {
              this.addToOutput(err);
              console.log(err);
          }
        }
      }

    render(){
      console.log('rendered');
  
    }
  }

/** Initialize all elements with py-onClick handlers attributes  */
async function initHandlers() {
  console.log('Collecting nodes...'); 
  let pyodide = await pyodideReadyPromise;
  let matches : NodeListOf<HTMLElement> = document.querySelectorAll('[pys-onClick]');
  let output;
  let source;
  for (var el of matches) {
    let handlerCode = el.getAttribute('pys-onClick');
    source = `Element("${ el.id }").element.onclick = ${ handlerCode }`;
    output = await pyodide.runPythonAsync(source);

    // TODO: Should we actually map handlers in JS instaed of Python?
    // el.onclick = (evt: any) => {
    //   console.log("click");
    //   new Promise((resolve, reject) => {
    //     setTimeout(() => {
    //       console.log('Inside')
    //     }, 300);
    //   }).then(() => {
    //     console.log("resolved")
    //   });
    //   // let handlerCode = el.getAttribute('pys-onClick');
    //   // pyodide.runPython(handlerCode);
    // }
  }
  handlersCollected = true;

  matches = document.querySelectorAll('[pys-onKeyDown]');
  for (var el of matches) {
    let handlerCode = el.getAttribute('pys-onKeyDown');
    source = `Element("${ el.id }").element.addEventListener("keydown",  ${ handlerCode })`;
    output = await pyodide.runPythonAsync(source);
  }
}

/** Mount all elements with attribute py-mount into the Python namespace */
async function mountElements() {
  console.log('Collecting nodes to be mounted into python namespace...');
  let pyodide = await pyodideReadyPromise;
  let matches : NodeListOf<HTMLElement> = document.querySelectorAll('[py-mount]');
  let output;
  let source = "";
  for (var el of matches) {
    let mountName = el.getAttribute('py-mount');
    if (!mountName){
      mountName = el.id.replace("-", "_");
    }
    source += `\n${ mountName } = Element("${ el.id }")`;
  }
  await pyodide.runPythonAsync(source);
}
addInitializer(mountElements);
addPostInitializer(initHandlers);<|MERGE_RESOLUTION|>--- conflicted
+++ resolved
@@ -288,7 +288,6 @@
           await this._register_esm(pyodide)
           // debugger
           try {
-<<<<<<< HEAD
             function ltrim(code: string): string {
               const lines = code.split("\n")
               if (lines.length == 0)
@@ -307,15 +306,6 @@
                 return lines.map((line) => line.substring(k)).join("\n")
               else
                 return code
-=======
-            // @ts-ignore
-            const source = htmlDecode(this.editor.state.doc.toString());
-            let output;
-            if (source.includes("asyncio")){
-              output = await pyodide.runPythonAsync(source);
-            }else{
-              output = pyodide.runPython(source);
->>>>>>> e19b95d3
             }
 
             const str = this.editor.state.doc.toString()
