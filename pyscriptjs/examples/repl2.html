--- conflicted
+++ resolved
@@ -12,19 +12,6 @@
     <script defer src="../build/pyscript.js"></script>
   </head>
 
-<<<<<<< HEAD
-  <body class="w-screen">
-    <div class="w-full h-full flex divide-x">
-      <div class="w-2/3 p-4">
-        <h1 class="text-4xl">REPL Demo</h1>
-        <py-repl id="my-repl" auto-generate="true" target="output"> </py-repl>
-      </div>
-      <div class="w-1/3 p-4">
-        <h1 class="text-4xl">Output</h1>
-        <div id="output"></div>
-      </div>
-    </div>
-=======
   <py-env>
 - bokeh
 - numpy
@@ -37,6 +24,5 @@
         <py-repl id="my-repl" auto-generate="true" target="output"> </py-repl>
         <div id="output"></div>
       </py-box>
->>>>>>> 0be66671
   </body>
 </html>