--- conflicted
+++ resolved
@@ -121,6 +121,8 @@
 - './static/wheels/travertino-0.1.3-py3-none-any.whl'
 </py-env>
 ```
+
+If your `.whl` is not a pure Python wheel then open a PR or issue with [pyodide](https://github.com/pyodide/pyodide) to get it added here https://github.com/pyodide/pyodide/tree/main/packages
 
 For example, NumPy and Matplotlib are available. Notice here we're using `<py-script output="plot">`
 as a shortcut, which takes the expression on the last line of the script and runs `pyscript.write('plot', fig)`.
@@ -155,9 +157,6 @@
 </html>
 ```
 
-<<<<<<< HEAD
-If your `.whl` is not a pure Python wheel then open a PR or issue with [pyodide](https://github.com/pyodide/pyodide) to get it added here https://github.com/pyodide/pyodide/tree/main/packages
-=======
 ### Local modules
 
 In addition to packages you can declare local Python modules that will
@@ -206,4 +205,3 @@
   </body>
 </html>
 ```
->>>>>>> d72ac2fc
