--- conflicted
+++ resolved
@@ -114,7 +114,7 @@
 
 In addition to the [Python Standard Library](https://docs.python.org/3/library/) and
 the `pyscript` module, many 3rd-party OSS packages will work out-of-the-box with PyScript.
-<<<<<<< HEAD
+
 In order to use them you will need to delcare the dependencies using the `<py-env>` in the
 HTML head. You can also link to `.whl` files directly on disk like in our [toga example](https://github.com/pyscript/pyscript/blob/main/pyscriptjs/examples/toga/freedom.html)
 
@@ -124,11 +124,10 @@
 </py-env>
 ```
 
-If your `.whl` is not a pure Python wheel then open a PR or issue with [pyodide](https://github.com/pyodide/pyodide) to get it added here https://github.com/pyodide/pyodide/tree/main/packages
-=======
+If your `.whl` is not a pure Python wheel then open a PR or issue with [pyodide](https://github.com/pyodide/pyodide) to get it added here https://github.com/pyodide/pyodide/tree/main/packages. If there's enough popular demand the pyodide team will likely work on supporting your package, regardless things will likely move faster if you make the PR and consult with the team to get unblocked.
+
 In order to use them you will need to declare the dependencies using the `<py-env>` in the
 HTML head.
->>>>>>> 442af7bd
 
 For example, NumPy and Matplotlib are available. Notice here we're using `<py-script output="plot">`
 as a shortcut, which takes the expression on the last line of the script and runs `pyscript.write('plot', fig)`.
